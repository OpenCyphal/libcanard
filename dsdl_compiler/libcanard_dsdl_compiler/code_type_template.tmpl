/*
 * UAVCAN data structure definition for libcanard.
 *
 * Autogenerated, do not edit.
 *
 * Source file: ${t.source_file_path}
 */
%if not t.header_only
#include "${t.header_filename}"
#include "canard.h"
%endif

#ifndef CANARD_INTERNAL_SATURATE
#define CANARD_INTERNAL_SATURATE(x, max) ( ((x) > max) ? max : ( (-(x) > max) ? (-max) : (x) ) );
#endif

#ifndef CANARD_INTERNAL_SATURATE_UNSIGNED
#define CANARD_INTERNAL_SATURATE_UNSIGNED(x, max) ( ((x) >= max) ? max : (x) );
#endif

#if defined(__GNUC__)
# define CANARD_MAYBE_UNUSED(x) x __attribute__((unused))
#else
# define CANARD_MAYBE_UNUSED(x) x
#endif

<!--(macro generate_primary_body)--> #! type_name, service, max_bitlen, fields, constants, union, has_array, has_float16

 %if max_bitlen

/**
  * @brief ${type_name}_encode_internal
  * @param source : pointer to source data struct
  * @param msg_buf: pointer to msg storage
  * @param offset: bit offset to msg storage
  * @param root_item: for detecting if TAO should be used
  * @retval returns offset
  */
uint32_t ${type_name}_encode_internal(${type_name}* source,
  void* msg_buf,
  uint32_t offset,
  uint8_t CANARD_MAYBE_UNUSED(root_item))
{
  %if union
    // Max Union Tag Value
    CANARD_ASSERT(source->union_tag <= ${(len(fields) - 1)});
  %endif
    %if has_array:
    uint32_t c = 0;
    %endif
    %if has_float16:
#ifndef CANARD_USE_FLOAT16_CAST
    uint16_t tmp_float = 0;
#else
    CANARD_USE_FLOAT16_CAST tmp_float = 0;
#endif
    %endif

    %if union:
    // Union Tag ${union} bits
    canardEncodeScalar(msg_buf, offset, ${union}, (void*)&source->union_tag); // ${union} bits
    offset += ${union};
    $!setvar("union_index", "0")!$
    %endif

    % for f in fields:
     %if union:
    ${'if' if not union_index else 'else if'} (source->union_tag == ${union_index}) {
      $!setvar("union_index", "union_index + 1")!$
     %endif
        %if isinstance(f, ArrayType)
            %if f.dynamic_array == True

    // Dynamic Array (${f.name})
                %if f.last_item
                    %if f.bitlen < 8
    ${f.array_max_size_bit_len}
    //  - Add array length, last item, but bitlen < 8.
    canardEncodeScalar(msg_buf, offset, ${f.array_max_size_bit_len}, (void*)&source->${'%s' % ((f.name + '.len'))});
    offset += ${f.array_max_size_bit_len};
                    %else
    if (! root_item)
    {
        // - Add array length
        canardEncodeScalar(msg_buf, offset, ${f.array_max_size_bit_len}, (void*)&source->${'%s' % ((f.name + '.len'))});
        offset += ${f.array_max_size_bit_len};
    }
                    %endif
                %else
    // - Add array length
    canardEncodeScalar(msg_buf, offset, ${f.array_max_size_bit_len}, (void*)&source->${'%s' % ((f.name + '.len'))});
    offset += ${f.array_max_size_bit_len};
                %endif

    // - Add array items
    for (c = 0; c < source->${'%s' % ((f.name + '.len'))}; c++)
    {
<<<<<<< HEAD
                %if isinstance(f, CompoundType)
        offset += ${f.cpp_type}_encode_internal((void*)&source->${f.name}[c], msg_buf, offset, 0);
=======
                %if f.cpp_type_category == t.CATEGORY_COMPOUND:
        offset += ${f.cpp_type}_encode_internal((void*)&source->${'%s' % ((f.name + '.data'))}[c], msg_buf, offset, 0);
>>>>>>> 83514d69
                %else
        canardEncodeScalar(msg_buf,
                           offset,
                           ${f.bitlen},
                           (void*)(source->${'%s' % ((f.name + '.data'))} + c));// ${f.max_size}
        offset += ${f.bitlen};
                %endif
    }
            %else
    // Static array (${f.name})
    for (c = 0; c < ${f.array_size}; c++)
    {
        canardEncodeScalar(msg_buf, offset, ${f.bitlen}, (void*)(source->${f.name} + c)); // ${f.max_size}
        offset += ${f.bitlen};
    }
            %endif

        %elif isinstance(f, VoidType)

    // Void${f.bitlen}
    offset += ${f.bitlen};
        %elif isinstance(f, CompoundType)

    // Compound
<<<<<<< HEAD
    offset = ${f.cpp_type}_encode_internal((void*)&source->${f.name}, msg_buf, offset, 0);
        %elif isinstance(f, FloatType) and f.bitlen == 16:
=======
    offset = ${f.cpp_type}_encode_internal(&source->${f.name}, msg_buf, offset, 0);
        %elif f.type_category == t.CATEGORY_PRIMITIVE and f.cpp_type == "float" and f.bitlen == 16:
>>>>>>> 83514d69

    // float16 special handling
#ifndef CANARD_USE_FLOAT16_CAST
    tmp_float = canardConvertNativeFloatToFloat16(source->${f.name});
#else
    tmp_float = (CANARD_USE_FLOAT16_CAST)source->${f.name};
#endif
    canardEncodeScalar(msg_buf, offset, ${f.bitlen}, (void*)&tmp_float); // ${f.max_size}
    offset += ${f.bitlen};
        %else
            %if f.saturate
              %if f.signedness == 'true'
    source->${f.name} = CANARD_INTERNAL_SATURATE(source->${f.name}, ${f.max_size})
              %else
    source->${f.name} = CANARD_INTERNAL_SATURATE_UNSIGNED(source->${f.name}, ${f.max_size})
              %endif
            %endif
    canardEncodeScalar(msg_buf, offset, ${f.bitlen}, (void*)&source->${f.name}); // ${f.max_size}
    offset += ${f.bitlen};

        %endif
     %if union:
    }
     %endif
    % endfor

    return offset;
}

/**
  * @brief ${type_name}_encode
  * @param source : Pointer to source data struct
  * @param msg_buf: Pointer to msg storage
  * @retval returns message length as bytes
  */
uint32_t ${type_name}_encode(${type_name}* source, void* msg_buf)
{
    uint32_t offset = 0;

    offset = ${type_name}_encode_internal(source, msg_buf, offset, 1);

    return (offset + 7 ) / 8;
}

/**
  * @brief ${type_name}_decode_internal
  * @param transfer: Pointer to CanardRxTransfer transfer
  * @param payload_len: Payload message length
  * @param dest: Pointer to destination struct
  * @param dyn_arr_buf: NULL or Pointer to memory storage to be used for dynamic arrays
  *                     ${type_name} dyn memory will point to dyn_arr_buf memory.
  *                     NULL will ignore dynamic arrays decoding.
  * @param offset: Call with 0, bit offset to msg storage
  * @retval offset or ERROR value if < 0
  */
int32_t ${type_name}_decode_internal(
  const CanardRxTransfer* transfer,
  uint16_t CANARD_MAYBE_UNUSED(payload_len),
  ${type_name}* dest,
  uint8_t** CANARD_MAYBE_UNUSED(dyn_arr_buf),
  int32_t offset)
{
    int32_t ret = 0;
    %if has_array
    uint32_t c = 0;
    %endif
    %if has_float16:
#ifndef CANARD_USE_FLOAT16_CAST
    uint16_t tmp_float = 0;
#else
    CANARD_USE_FLOAT16_CAST tmp_float = 0;
#endif
    %endif

    %if union:
    // Get Union Tag
    ret = canardDecodeScalar(transfer, (uint32_t)offset, ${union}, false, (void*)&dest->union_tag); // ${union}
    if (ret != ${union})
    {
        goto ${type_name}_error_exit;
    }
    offset += ${union};
    $!setvar("union_index", "0")!$
    %endif

    % for f in fields:
     %if union:
    ${'if' if not union_index else 'else if'} (dest->union_tag == ${union_index})
    {
      $!setvar("union_index", "union_index + 1")!$
     %endif
        %if isinstance(f, ArrayType)
            %if f.dynamic_array == True

    // Dynamic Array (${f.name})
                %if f.last_item
                    %if f.bitlen > 7
    //  - Last item in struct & Root item & (Array Size > 8 bit), tail array optimization
    if (payload_len)
    {
        //  - Calculate Array length from MSG length
        dest->${'%s' % ((f.name + '.len'))} = ((payload_len * 8) - offset ) / ${f.bitlen}; // ${f.bitlen} bit array item size
    }
    else
    {
        // - Array length ${f.array_max_size_bit_len} bits
        ret = canardDecodeScalar(transfer,
                                 (uint32_t)offset,
                                 ${f.array_max_size_bit_len},
                                 false,
                                 (void*)&dest->${'%s' % ((f.name + '.len'))}); // ${f.max_size}
        if (ret != ${f.array_max_size_bit_len})
        {
            goto ${type_name}_error_exit;
        }
        offset += ${f.array_max_size_bit_len};
    }
                    %else
    ret = canardDecodeScalar(transfer,
                             (uint32_t)offset,
                             ${f.array_max_size_bit_len},
                             false,
                             (void*)&dest->${'%s' % ((f.name + '.len'))}); // ${f.max_size}
    if (ret != ${f.array_max_size_bit_len})
    {
        goto ${type_name}_error_exit;
    }
    offset += ${f.array_max_size_bit_len};
                    %endif
                %else
    //  - Array length, not last item ${f.array_max_size_bit_len} bits
    ret = canardDecodeScalar(transfer,
                             (uint32_t)offset,
                             ${f.array_max_size_bit_len},
                             false,
                             (void*)&dest->${'%s' % ((f.name + '.len'))}); // ${f.max_size}
    if (ret != ${f.array_max_size_bit_len})
    {
        goto ${type_name}_error_exit;
    }
    offset += ${f.array_max_size_bit_len};
                %endif

    //  - Get Array
    if (dyn_arr_buf)
    {
        dest->${'%s' % ((f.name + '.data'))} = (${f.cpp_type}*)*dyn_arr_buf;
    }

    for (c = 0; c < dest->${'%s' % ((f.name + '.len'))}; c++)
    {
<<<<<<< HEAD
                    %if isinstance(f, CompoundType)
        offset += ${f.cpp_type}_decode_internal(transfer, 0, (void*)&dest->${f.name}[c], dyn_arr_buf, offset, tao);
=======
                    %if f.cpp_type_category == t.CATEGORY_COMPOUND:
        offset += ${f.cpp_type}_decode_internal(transfer,
                                                0,
                                                (void*)&dest->${'%s' % ((f.name + '.data'))}[c],
                                                dyn_arr_buf,
                                                offset);
>>>>>>> 83514d69
                    %else
        if (dyn_arr_buf)
        {
            ret = canardDecodeScalar(transfer,
                                     (uint32_t)offset,
                                     ${f.bitlen},
                                     ${f.signedness},
                                     (void*)*dyn_arr_buf); // ${f.max_size}
            if (ret != ${f.bitlen})
            {
                goto ${type_name}_error_exit;
            }
            *dyn_arr_buf = (uint8_t*)(((${f.cpp_type}*)*dyn_arr_buf) + 1);
        }
        offset += ${f.bitlen};
                    %endif
    }
            %else

    // Static array (${f.name})
    for (c = 0; c < ${f.array_size}; c++)
    {
        ret = canardDecodeScalar(transfer, (uint32_t)offset, ${f.bitlen}, ${f.signedness}, (void*)(dest->${f.name} + c));
        if (ret != ${f.bitlen})
        {
            goto ${type_name}_error_exit;
        }
        offset += ${f.bitlen};
    }
            %endif
        %elif isinstance(f, VoidType)

    // Void${f.bitlen}
    offset += ${f.bitlen};
        %elif isinstance(f, CompoundType)

    // Compound
    offset = ${f.cpp_type}_decode_internal(transfer, 0, &dest->${f.name}, dyn_arr_buf, offset);
    if (offset < 0)
    {
        ret = offset;
        goto ${type_name}_error_exit;
    }
        %elif isinstance(f, FloatType) and f.bitlen == 16:

    // float16 special handling
    ret = canardDecodeScalar(transfer, (uint32_t)offset, ${f.bitlen}, ${f.signedness}, (void*)&tmp_float);

    if (ret != ${f.bitlen})
    {
        goto ${type_name}_error_exit;
    }
#ifndef CANARD_USE_FLOAT16_CAST
    dest->${f.name} = canardConvertFloat16ToNativeFloat(tmp_float);
#else
    dest->${f.name} = (float)tmp_float;
#endif
    offset += ${f.bitlen};
        %else

    ret = canardDecodeScalar(transfer, (uint32_t)offset, ${f.bitlen}, ${f.signedness}, (void*)&dest->${f.name});
    if (ret != ${f.bitlen})
    {
        goto ${type_name}_error_exit;
    }
    offset += ${f.bitlen};
        %endif
     %if union:
    }
     %endif
    % endfor
    return offset;

${type_name}_error_exit:
    if (ret < 0)
    {
        return ret;
    }
    else
    {
        return -CANARD_ERROR_INTERNAL;
    }
}

/**
  * @brief ${type_name}_decode
  * @param transfer: Pointer to CanardRxTransfer transfer
  * @param payload_len: Payload message length
  * @param dest: Pointer to destination struct
  * @param dyn_arr_buf: NULL or Pointer to memory storage to be used for dynamic arrays
  *                     ${type_name} dyn memory will point to dyn_arr_buf memory.
  *                     NULL will ignore dynamic arrays decoding.
  * @retval offset or ERROR value if < 0
  */
int32_t ${type_name}_decode(const CanardRxTransfer* transfer,
  uint16_t payload_len,
  ${type_name}* dest,
  uint8_t** dyn_arr_buf)
{
    const int32_t offset = 0;
    int32_t ret = 0;

    // Clear the destination struct
    for (uint32_t c = 0; c < sizeof(${type_name}); c++)
    {
        ((uint8_t*)dest)[c] = 0x00;
    }

    ret = ${type_name}_decode_internal(transfer, payload_len, dest, dyn_arr_buf, offset);

    return ret;
}
 %else
uint32_t ${type_name}_encode_internal(${type_name}* CANARD_MAYBE_UNUSED(source),
  void* CANARD_MAYBE_UNUSED(msg_buf),
  uint32_t offset,
  uint8_t CANARD_MAYBE_UNUSED(root_item))
{
    return offset;
}

uint32_t ${type_name}_encode(${type_name}* CANARD_MAYBE_UNUSED(source), void* CANARD_MAYBE_UNUSED(msg_buf))
{
    return 0;
}

int32_t ${type_name}_decode_internal(const CanardRxTransfer* CANARD_MAYBE_UNUSED(transfer),
  uint16_t CANARD_MAYBE_UNUSED(payload_len),
  ${type_name}* CANARD_MAYBE_UNUSED(dest),
  uint8_t** CANARD_MAYBE_UNUSED(dyn_arr_buf),
  int32_t offset)
{
    return offset;
}

int32_t ${type_name}_decode(const CanardRxTransfer* CANARD_MAYBE_UNUSED(transfer),
  uint16_t CANARD_MAYBE_UNUSED(payload_len),
  ${type_name}* CANARD_MAYBE_UNUSED(dest),
  uint8_t** CANARD_MAYBE_UNUSED(dyn_arr_buf))
{
    return 0;
}
 %endif
<!--(end)-->

<<<<<<< HEAD
% if isinstance(t, ServiceType):
${generate_primary_body(type_name=t.name_space_type_name+'Request', service='_REQUEST', max_bitlen=t.request_type.bit_length_range.max, \
                               fields=t.request_type.fields, constants=t.request_type.constants, \
                               union=t.request_union, has_array=t.request_has_array, \
                               has_float16=t.request_has_float16)}

${generate_primary_body(type_name=t.name_space_type_name+'Response', service='_RESPONSE', max_bitlen=t.response_type.bit_length_range.max, \
                               fields=t.response_type.fields, constants=t.response_type.constants, \
=======
% if t.kind == t.KIND_SERVICE:
${generate_primary_body(type_name=t.name_space_type_name+'Request',\
                               service='_REQUEST', max_bitlen=t.get_max_bitlen_request(), \
                               fields=t.request_fields, constants=t.request_constants, \
                               union=t.request_union, has_array=t.request_has_array, \
                               has_float16=t.request_has_float16)}

${generate_primary_body(type_name=t.name_space_type_name+'Response',\
                               service='_RESPONSE', max_bitlen=t.get_max_bitlen_response(), \
                               fields=t.response_fields, constants=t.response_constants, \
>>>>>>> 83514d69
                               union=t.response_union, has_array=t.response_has_array, \
                               has_float16=t.response_has_float16)}
% else:
${generate_primary_body(type_name=t.name_space_type_name, service='', max_bitlen=t.bit_length_range.max, \
                        fields=t.fields, constants=t.constants, union=t.union, has_array=t.has_array, \
                        has_float16=t.has_float16)}
% endif
%if t.header_only
#ifdef __cplusplus
} // extern "C"
#endif
#endif // ${t.include_guard}
%endif<|MERGE_RESOLUTION|>--- conflicted
+++ resolved
@@ -95,13 +95,8 @@
     // - Add array items
     for (c = 0; c < source->${'%s' % ((f.name + '.len'))}; c++)
     {
-<<<<<<< HEAD
                 %if isinstance(f, CompoundType)
-        offset += ${f.cpp_type}_encode_internal((void*)&source->${f.name}[c], msg_buf, offset, 0);
-=======
-                %if f.cpp_type_category == t.CATEGORY_COMPOUND:
         offset += ${f.cpp_type}_encode_internal((void*)&source->${'%s' % ((f.name + '.data'))}[c], msg_buf, offset, 0);
->>>>>>> 83514d69
                 %else
         canardEncodeScalar(msg_buf,
                            offset,
@@ -126,13 +121,8 @@
         %elif isinstance(f, CompoundType)
 
     // Compound
-<<<<<<< HEAD
-    offset = ${f.cpp_type}_encode_internal((void*)&source->${f.name}, msg_buf, offset, 0);
+    offset = ${f.cpp_type}_encode_internal(&source->${f.name}, msg_buf, offset, 0);
         %elif isinstance(f, FloatType) and f.bitlen == 16:
-=======
-    offset = ${f.cpp_type}_encode_internal(&source->${f.name}, msg_buf, offset, 0);
-        %elif f.type_category == t.CATEGORY_PRIMITIVE and f.cpp_type == "float" and f.bitlen == 16:
->>>>>>> 83514d69
 
     // float16 special handling
 #ifndef CANARD_USE_FLOAT16_CAST
@@ -284,17 +274,12 @@
 
     for (c = 0; c < dest->${'%s' % ((f.name + '.len'))}; c++)
     {
-<<<<<<< HEAD
                     %if isinstance(f, CompoundType)
-        offset += ${f.cpp_type}_decode_internal(transfer, 0, (void*)&dest->${f.name}[c], dyn_arr_buf, offset, tao);
-=======
-                    %if f.cpp_type_category == t.CATEGORY_COMPOUND:
         offset += ${f.cpp_type}_decode_internal(transfer,
                                                 0,
                                                 (void*)&dest->${'%s' % ((f.name + '.data'))}[c],
                                                 dyn_arr_buf,
                                                 offset);
->>>>>>> 83514d69
                     %else
         if (dyn_arr_buf)
         {
@@ -440,27 +425,16 @@
  %endif
 <!--(end)-->
 
-<<<<<<< HEAD
 % if isinstance(t, ServiceType):
-${generate_primary_body(type_name=t.name_space_type_name+'Request', service='_REQUEST', max_bitlen=t.request_type.bit_length_range.max, \
+${generate_primary_body(type_name=t.name_space_type_name+'Request', \
+                               service='_REQUEST', max_bitlen=t.request_type.bit_length_range.max, \
                                fields=t.request_type.fields, constants=t.request_type.constants, \
                                union=t.request_union, has_array=t.request_has_array, \
                                has_float16=t.request_has_float16)}
 
-${generate_primary_body(type_name=t.name_space_type_name+'Response', service='_RESPONSE', max_bitlen=t.response_type.bit_length_range.max, \
+${generate_primary_body(type_name=t.name_space_type_name+'Response', \
+                               service='_RESPONSE', max_bitlen=t.response_type.bit_length_range.max, \
                                fields=t.response_type.fields, constants=t.response_type.constants, \
-=======
-% if t.kind == t.KIND_SERVICE:
-${generate_primary_body(type_name=t.name_space_type_name+'Request',\
-                               service='_REQUEST', max_bitlen=t.get_max_bitlen_request(), \
-                               fields=t.request_fields, constants=t.request_constants, \
-                               union=t.request_union, has_array=t.request_has_array, \
-                               has_float16=t.request_has_float16)}
-
-${generate_primary_body(type_name=t.name_space_type_name+'Response',\
-                               service='_RESPONSE', max_bitlen=t.get_max_bitlen_response(), \
-                               fields=t.response_fields, constants=t.response_constants, \
->>>>>>> 83514d69
                                union=t.response_union, has_array=t.response_has_array, \
                                has_float16=t.response_has_float16)}
 % else:
